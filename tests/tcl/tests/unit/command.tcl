# Licensed to the Apache Software Foundation (ASF) under one
# or more contributor license agreements.  See the NOTICE file
# distributed with this work for additional information
# regarding copyright ownership.  The ASF licenses this file
# to you under the Apache License, Version 2.0 (the
# "License"); you may not use this file except in compliance
# with the License.  You may obtain a copy of the License at
#
#   http://www.apache.org/licenses/LICENSE-2.0
#
# Unless required by applicable law or agreed to in writing,
# software distributed under the License is distributed on an
# "AS IS" BASIS, WITHOUT WARRANTIES OR CONDITIONS OF ANY
# KIND, either express or implied.  See the License for the
# specific language governing permissions and limitations
# under the License.

start_server {tags {"command"}} {
<<<<<<< HEAD
    test {kvrocks has 179 commands currently} {
        r command count
    } {179}
=======
    test {kvrocks has 172 commands currently} {
        r command count
    } {172}
>>>>>>> 1bcb7dbe

    test {acquire GET command info by COMMAND INFO} {
        set e [lindex [r command info get] 0]
        assert_equal [llength $e] 6
        assert_equal [lindex $e 0] get
        assert_equal [lindex $e 1] 2
        assert_equal [lindex $e 2] {readonly}
        assert_equal [lindex $e 3] 1
        assert_equal [lindex $e 4] 1
        assert_equal [lindex $e 5] 1
    }

    test {COMMAND - command entry length check} {
        set e [lindex [r command] 0]
        assert_equal [llength $e] 6
    }

    test {get keys of commands by COMMAND GETKEYS} {
        assert_equal {test} [r command getkeys get test]
        assert_equal {test test2} [r command getkeys mget test test2]
        assert_equal {test} [r command getkeys zadd test 1 m1]
    }

    test {get rocksdb ops by COMMAND INFO} {
        for {set i 0} {$i < 2} {incr i} {
            for {set j 0} {$j < 500} {incr j} {
                r lpush key$i value$i
                r lrange key$i 0 1
            }
            after 1000
        }

        set put_qps [s put_per_sec]
        set get_qps [s get_per_sec]
        set seek_qps [s seek_per_sec]
        set next_qps [s next_per_sec]

        assert {$put_qps > 0}
        assert {$get_qps > 0}
        assert {$seek_qps > 0}
        # prev_per_sec is almost the same as next_per_sec
        assert {$next_qps > 0}
    }

    test {get bgsave information from INFO command} {
        assert_equal 0 [s bgsave_in_progress]
        assert_equal -1 [s last_bgsave_time]
        assert_equal ok [s last_bgsave_status]
        assert_equal -1 [s last_bgsave_time_sec]

        assert_equal {OK} [r bgsave]
        wait_for_condition 100 500 {
            [s bgsave_in_progress] == 0
        } else {
            fail "Fail to bgsave"
        }

        set last_bgsave_time [s last_bgsave_time]
        assert {$last_bgsave_time > 1640507660}
        assert_equal ok [s last_bgsave_status]
        set last_bgsave_time_sec [s last_bgsave_time_sec]
        assert {$last_bgsave_time_sec < 3 && $last_bgsave_time_sec >= 0}
    }
}<|MERGE_RESOLUTION|>--- conflicted
+++ resolved
@@ -16,15 +16,9 @@
 # under the License.
 
 start_server {tags {"command"}} {
-<<<<<<< HEAD
-    test {kvrocks has 179 commands currently} {
+    test {kvrocks has 180 commands currently} {
         r command count
-    } {179}
-=======
-    test {kvrocks has 172 commands currently} {
-        r command count
-    } {172}
->>>>>>> 1bcb7dbe
+    } {180}
 
     test {acquire GET command info by COMMAND INFO} {
         set e [lindex [r command info get] 0]
